"""LIF Ensemble

Takes an intermediate representation of a LIF ensemble and returns a vertex and
appropriate callbacks to load and prepare the ensemble for simulation on
SpiNNaker.  The build method also manages the partitioning of the ensemble into
appropriate sized slices.
"""

from bitarray import bitarray
import collections
import math
import nengo
from nengo.base import ObjView
import numpy as np
from rig.machine import Cores, SDRAM
from six import iteritems
import struct

from nengo.connection import LearningRule

from nengo_spinnaker.builder.builder import InputPort, netlistspec, OutputPort
from nengo_spinnaker.builder.ports import EnsembleInputPort
from nengo_spinnaker.regions.filters import (
    make_filter_regions, add_filters, FilterRegion, FilterRoutingRegion
)
from .. import regions
from nengo_spinnaker.netlist import VertexSlice
from nengo_spinnaker import partition_and_cluster as partition
from nengo_spinnaker.utils.application import get_application
from nengo_spinnaker.utils import type_casts as tp


class EnsembleLIF(object):
    """Controller for an ensemble of LIF neurons."""
    def __init__(self, ensemble):
        """Create a new LIF ensemble controller."""
        self.ensemble = ensemble
        self.direct_input = np.zeros(ensemble.size_in)
        self.local_probes = list()

    def make_vertices(self, model, n_steps):  # TODO remove n_steps
        """Construct the data which can be loaded into the memory of a
        SpiNNaker machine.
        """
        # Build encoders, gain and bias regions
        params = model.params[self.ensemble]

        # Convert the encoders combined with the gain to S1615 before creating
        # the region.
        encoders_with_gain = params.scaled_encoders
        self.encoders_region = regions.MatrixRegion(
            tp.np_to_fix(encoders_with_gain),
            sliced_dimension=regions.MatrixPartitioning.rows
        )

        # Combine the direct input with the bias before converting to S1615 and
        # creating the region.
        bias_with_di = params.bias + np.dot(encoders_with_gain,
                                            self.direct_input)
        assert bias_with_di.ndim == 1
        self.bias_region = regions.MatrixRegion(
            tp.np_to_fix(bias_with_di),
            sliced_dimension=regions.MatrixPartitioning.rows
        )

        # Convert the gains to S1615 before creating the region
        self.gain_region = regions.MatrixRegion(
            tp.np_to_fix(params.gain),
            sliced_dimension=regions.MatrixPartitioning.rows
        )

        # Extract all the filters from the incoming connections
        incoming = model.get_signals_connections_to_object(self)

        # Filter out modulatory incoming connections
        modulatory_incoming = {port: signal
                               for (port, signal) in iteritems(incoming)
                               if isinstance(port, LearningRule)}

        self.input_filters, self.input_filter_routing = make_filter_regions(
            incoming[InputPort.standard], model.dt, True,
            model.keyspaces.filter_routing_tag, width=self.ensemble.size_in
        )
        self.inhib_filters, self.inhib_filter_routing = make_filter_regions(
            incoming[EnsembleInputPort.global_inhibition], model.dt, True,
            model.keyspaces.filter_routing_tag, width=1
        )

        # Extract all the decoders for the outgoing connections and build the
        # regions for the decoders and the regions for the output keys.
        outgoing = model.get_signals_connections_from_object(self)
        decoders, output_keys = \
            get_decoders_and_keys(model, outgoing[OutputPort.standard], True)

        # Create filtered activity region
        self.filtered_activity_region = FilteredActivityRegion(model.dt)

        # Create, initially empty, PES region
        self.pes_region = PESRegion()

        # Loop through modulatory incoming connections
        # **TODO** this doesn't work as an entry point as
        # Voja can operate without a modulatory signal
        mod_filters = list()
        mod_keyspace_routes = list()
        for (l, m) in iteritems(modulatory_incoming):
            # Extract the learning rule's types
            l_type = l.learning_rule_type

            # If this learning rule is PES
            if isinstance(l_type, nengo.PES):
                # If a matching outgoing learnt connection is found
                if l in outgoing:
                    # Cache what will be this PES rule's
                    # filter and decoder index
                    filter_index = len(mod_filters)
                    decoder_offset = decoders.shape[1]

                    # Create new decoders and output keys for learnt
                    # connection and add to object's list
                    learnt_decoders, learnt_output_keys = \
                        get_decoders_and_keys(model, outgoing[l], False)

                    decoders = np.hstack((decoders, learnt_decoders))
                    output_keys.extend(learnt_output_keys)

                    # Add this connection to lists of
                    # modulatory filters and routes
                    mod_filters, mod_keyspace_routes = add_filters(
                        mod_filters, mod_keyspace_routes, m, minimise=False)

                    # Either add a new filter to the filtered activity
                    # region or get the index of the existing one
                    activity_filter_index = \
                        self.filtered_activity_region.add_get_filter(
                            l_type.pre_tau)
                    
                    # Add a new learning rule to the PES region
                    # **NOTE** divide learning rate by dt
                    # to account for activity scaling
                    self.pes_region.learning_rules.append(
                        PESLearningRule(
                            learning_rate=l_type.learning_rate / model.dt,
                            filter_index=filter_index,
                            decoder_offset=decoder_offset,
                            activity_filter_index=activity_filter_index))
                else:
                    raise ValueError(
                        "Ensemble %s has incoming modulatory PES "
                        "connection, but no corresponding outgoing "
                        "learnt connection" % self.ensemble.label
                    )
            else:
                raise NotImplementedError(
                    "SpiNNaker currently only supports PES learning."
                )

        # Create modulatory filter and routing regions
        self.mod_filters = FilterRegion(mod_filters, model.dt)
        self.mod_filter_routing = FilterRoutingRegion(
            mod_keyspace_routes, model.keyspaces.filter_routing_tag)

        # Now decoder is fully built, extract size
        size_out = decoders.shape[1]

        self.decoders_region = regions.MatrixRegion(
            tp.np_to_fix(decoders / model.dt),
            sliced_dimension=regions.MatrixPartitioning.rows
        )
        self.output_keys_region = regions.KeyspacesRegion(
            output_keys, fields=[regions.KeyField({'cluster': 'cluster'})]
        )

        # Create the spike region if necessary
        if self.local_probes:
            self.spike_region = SpikeRegion(n_steps)
            self.probe_spikes = True
        else:
            self.spike_region = None
            self.probe_spikes = False

        # Create the regions list
        self.regions = [
            SystemRegion(self.ensemble.size_in,
                         size_out,
                         model.machine_timestep,
                         self.ensemble.neuron_type.tau_ref,
                         self.ensemble.neuron_type.tau_rc,
                         model.dt,
                         self.probe_spikes
                         ),
            self.bias_region,
            self.encoders_region,
            self.decoders_region,
            self.output_keys_region,
            self.input_filters,
            self.input_filter_routing,
            self.inhib_filters,
            self.inhib_filter_routing,
            self.gain_region,
            self.mod_filters,
            self.mod_filter_routing,
            self.pes_region,
            self.filtered_activity_region,
            self.spike_region,
        ]

        # Partition the ensemble and get a list of vertices to load to the
        # machine.  We can expect to be DTCM or CPU bound, so the SDRAM bound
        # can be quite lax to allow for lots of data probing.
        # TODO: Include other DTCM usage
        # TODO: Include CPU usage constraint
        self.vertices = list()
        sdram_constraint = partition.Constraint(8*2**20)  # Max 8MiB
        dtcm_constraint = partition.Constraint(64*2**10, .75)  # 75% of 64KiB
        constraints = {
            sdram_constraint: lambda s: regions.utils.sizeof_regions(
                self.regions, s),
            dtcm_constraint: lambda s: regions.utils.sizeof_regions(
                self.regions, s),
        }
        for sl in partition.partition(slice(0, self.ensemble.n_neurons),
                                      constraints):
            resources = {
                Cores: 1,
                SDRAM: regions.utils.sizeof_regions(self.regions, sl),
            }
            vsl = VertexSlice(sl, get_application("ensemble"), resources)
            self.vertices.append(vsl)

        # Return the vertices and callback methods
        return netlistspec(self.vertices, self.load_to_machine,
                           after_simulation_function=self.after_simulation)

    def load_to_machine(self, netlist, controller):
        """Load the ensemble data into memory."""
        # For each slice
        self.spike_mem = dict()
        for vertex in self.vertices:
            # Layout the slice of SDRAM we have been given
            region_memory = regions.utils.create_app_ptr_and_region_files(
                netlist.vertices_memory[vertex], self.regions, vertex.slice)

            # Write in each region
            for region, mem in zip(self.regions, region_memory):
                if region is None:
                    pass
                elif region is self.output_keys_region:
                    self.output_keys_region.write_subregion_to_file(
                        mem, vertex.slice, cluster=vertex.cluster)
                elif region is self.spike_region and self.probe_spikes:
                    self.spike_mem[vertex] = mem
                else:
                    region.write_subregion_to_file(mem, vertex.slice)

    def before_simulation(self, netlist, controller, simulator, n_steps):
        """Load data for a specific number of steps to the machine."""
        # TODO When supported by executables
        raise NotImplementedError

    def after_simulation(self, netlist, simulator, n_steps):
        """Retrieve data from a simulation and ensure."""
        # If we have probed the spikes then retrieve the spike data and store
        # it in the simulator data.
        if self.probe_spikes:
            probed_spikes = np.zeros((n_steps, self.ensemble.n_neurons))

            for vertex in self.vertices:
                mem = self.spike_mem[vertex]
                mem.seek(0)

                spike_data = bitarray(endian="little")
                spike_data.frombytes(mem.read())
                n_neurons = vertex.slice.stop - vertex.slice.start

                bpf = self.spike_region.bytes_per_frame(vertex.slice)*8
                spikes = (spike_data[n*bpf:n*bpf + n_neurons] for n in
                          range(n_steps))

                probed_spikes[:, vertex.slice] = \
                    np.array([[1./simulator.dt if s else 0.0 for s in ss]
                              for ss in spikes])

            # Store the data associated with every probe, applying the sampling
            # and slicing specified for the probe.
            for p in self.local_probes:
                if p.sample_every is None:
                    sample_every = 1
                else:
                    sample_every = p.sample_every / simulator.dt

                if not isinstance(p.target, ObjView):
                    neuron_slice = slice(None)
                else:
                    neuron_slice = p.target.slice

                simulator.data[p] = probed_spikes[::sample_every, neuron_slice]


class SystemRegion(collections.namedtuple(
    "SystemRegion", "n_input_dimensions, n_output_dimensions, "
                    "machine_timestep, t_ref, t_rc, dt, probe_spikes")):
    """Region of memory describing the general parameters of a LIF ensemble."""

    def sizeof(self, vertex_slice=slice(None)):
        """Get the number of bytes necessary to represent this region of
        memory.
        """
        return 8 * 4  # 8 words

    sizeof_padded = sizeof

    def write_subregion_to_file(self, fp, vertex_slice):
        """Write the system region for a specific vertex slice to a file-like
        object.
        """
        n_neurons = vertex_slice.stop - vertex_slice.start
        data = struct.pack(
            "<8I",
            self.n_input_dimensions,
            self.n_output_dimensions,
            n_neurons,
            self.machine_timestep,
            int(self.t_ref // self.dt),
            tp.value_to_fix(self.dt / self.t_rc),
            (0x1 if self.probe_spikes else 0x0),
            1
        )
        fp.write(data)

PESLearningRule = collections.namedtuple(
    "PESLearningRule",
    "learning_rate, filter_index, decoder_offset, activity_filter_index")


class PESRegion(regions.Region):
    """Region representing parameters for PES learning rules.
    """
    def __init__(self):
        self.learning_rules = []

    def sizeof(self, *args):
        return 4 + (len(self.learning_rules) * 16)

    def write_subregion_to_file(self, fp, vertex_slice):
        # Get length of slice for scaling learning rate
        n_neurons = float(vertex_slice.stop - vertex_slice.start)

        # Write number of learning rules
        fp.write(struct.pack("<I", len(self.learning_rules)))

        # Write learning rules
        for l in self.learning_rules:
            data = struct.pack(
<<<<<<< HEAD
                "<iIII",
=======
                "<3I",
>>>>>>> 07cfa89a
                tp.value_to_fix(l.learning_rate / n_neurons),
                l.filter_index,
                l.decoder_offset,
                l.activity_filter_index
            )
            fp.write(data)


def get_decoders_and_keys(model, signals_connections, minimise=False):
    """Get a combined decoder matrix and a list of keys to use to transmit
    elements decoded using the decoders.
    """
    decoders = list()
    keys = list()

    # For each signal with a single connection we save the decoder and generate
    # appropriate keys
    for signal, connections in iteritems(signals_connections):
        assert len(connections) == 1
        decoder = model.params[connections[0]].decoders
        transform = model.params[connections[0]].transform
        decoder = np.dot(transform, decoder.T).T

        if not minimise:
            keep = np.array([True for _ in range(decoder.shape[1])])
        else:
            # We can reduce the number of packets sent and the memory
            # requirements by removing columns from the decoder matrix which
            # will always result in packets containing zeroes.
            keep = np.any(decoder != 0, axis=0)

        decoders.append(decoder[:, keep])
        for i, k in zip(range(decoder.shape[1]), keep):
            if k:
                keys.append(signal.keyspace(index=i))

    # Stack the decoders
    if len(decoders) > 0:
        decoders = np.hstack(decoders)
    else:
        decoders = np.array([[]])

    return decoders, keys


class SpikeRegion(regions.Region):
    """Region used to record spikes."""
    def __init__(self, n_steps):
        self.n_steps = n_steps

    def sizeof(self, vertex_slice):
        # Get the number of words per frame
        return self.bytes_per_frame(vertex_slice) * self.n_steps

    def bytes_per_frame(self, vertex_slice):
        n_neurons = vertex_slice.stop - vertex_slice.start
        words_per_frame = n_neurons//32 + (1 if n_neurons % 32 else 0)
        return 4 * words_per_frame

    def write_subregion_to_file(self, *args, **kwargs):  # pragma: no cover
        pass  # Nothing to do


class FilteredActivityRegion(regions.Region):
    def __init__(self, dt):
        self.filter_propogators = []
        self.dt = dt

    def add_get_filter(self, time_constant):
        # Calculate propogator
        propogator = math.exp(-float(self.dt) / float(time_constant))

        # Convert to fixed-point
        propogator_fixed = tp.value_to_fix(propogator)

        # If there is already a filter with the same fixed-point
        # propogator in the list, return its index
        if propogator_fixed in self.filter_propogators:
            return self.filter_propogators.index(propogator_fixed)
        # Otherwise add propogator to list and return its index
        else:
            self.filter_propogators.append(propogator_fixed)
            return (len(self.filter_propogators) - 1)

    def sizeof(self, vertex_slice):
        return 4 + (8 * len(self.filter_propogators))

    def write_subregion_to_file(self, fp, vertex_slice):
        # Write number of learning rules
        fp.write(struct.pack("<I", len(self.filter_propogators)))

        # Write filters
        for f in self.filter_propogators:
            data = struct.pack(
                "<ii",
                f,
                tp.value_to_fix(1.0) - f,
            )
            fp.write(data)<|MERGE_RESOLUTION|>--- conflicted
+++ resolved
@@ -352,11 +352,7 @@
         # Write learning rules
         for l in self.learning_rules:
             data = struct.pack(
-<<<<<<< HEAD
-                "<iIII",
-=======
-                "<3I",
->>>>>>> 07cfa89a
+                "<4I",
                 tp.value_to_fix(l.learning_rate / n_neurons),
                 l.filter_index,
                 l.decoder_offset,
