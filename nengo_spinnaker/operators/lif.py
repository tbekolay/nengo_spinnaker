"""LIF Ensemble

Takes an intermediate representation of a LIF ensemble and returns a vertex and
appropriate callbacks to load and prepare the ensemble for simulation on
SpiNNaker.  The build method also manages the partitioning of the ensemble into
appropriate sized slices.
"""

from bitarray import bitarray
import collections
from nengo.base import ObjView
import numpy as np
from rig.machine import Cores, SDRAM
from six import iteritems
import struct

from nengo_spinnaker.builder.builder import InputPort, netlistspec, OutputPort
from nengo_spinnaker.builder.ports import EnsembleInputPort
from nengo_spinnaker.regions.filters import make_filter_regions
from .. import regions
from nengo_spinnaker.netlist import VertexSlice
from nengo_spinnaker import partition_and_cluster as partition
from nengo_spinnaker.utils.application import get_application
from nengo_spinnaker.utils import type_casts as tp


class EnsembleLIF(object):
    """Controller for an ensemble of LIF neurons."""
    def __init__(self, ensemble):
        """Create a new LIF ensemble controller."""
        self.ensemble = ensemble
        self.direct_input = np.zeros(ensemble.size_in)
        self.local_probes = list()

    def make_vertices(self, model, n_steps):  # TODO remove n_steps
        """Construct the data which can be loaded into the memory of a
        SpiNNaker machine.
        """
        # Build encoders, gain and bias regions
        params = model.params[self.ensemble]

        # Combine the encoders with the gain and then convert to S1615 before
        # creating the region.
        encoders_with_gain = params.encoders * params.gain[:, np.newaxis]
        self.encoders_region = regions.MatrixRegion(
            tp.np_to_fix(encoders_with_gain),
            sliced_dimension=regions.MatrixPartitioning.rows
        )

        # Combine the direct input with the bias before converting to S1615 and
        # creating the region.
        bias_with_di = params.bias + np.dot(encoders_with_gain,
                                            self.direct_input)
        assert bias_with_di.ndim == 1
        self.bias_region = regions.MatrixRegion(
            tp.np_to_fix(bias_with_di),
            sliced_dimension=regions.MatrixPartitioning.rows
        )

        # Convert the gains to S1615 before creating the region
        self.gain_region = regions.MatrixRegion(
            tp.np_to_fix(params.gain),
            sliced_dimension=regions.MatrixPartitioning.rows
        )

        # Extract all the filters from the incoming connections
        incoming = model.get_signals_connections_to_object(self)

        self.input_filters, self.input_filter_routing = make_filter_regions(
            incoming[InputPort.standard], model.dt, True,
            model.keyspaces.filter_routing_tag, width=self.ensemble.size_in
        )
        self.inhib_filters, self.inhib_filter_routing = make_filter_regions(
            incoming[EnsembleInputPort.global_inhibition], model.dt, True,
            model.keyspaces.filter_routing_tag, width=1
        )
        self.mod_filters, self.mod_filter_routing = make_filter_regions(
            {}, model.dt, True, model.keyspaces.filter_routing_tag
        )

        # Extract all the decoders for the outgoing connections and build the
        # regions for the decoders and the regions for the output keys.
        outgoing = model.get_signals_connections_from_object(self)
        decoders, output_keys = \
            get_decoders_and_keys(model, outgoing[OutputPort.standard])
        size_out = decoders.shape[1]

        # TODO: Include learnt decoders
        self.pes_region = PESRegion()

        self.decoders_region = regions.MatrixRegion(
            tp.np_to_fix(decoders / model.dt),
            sliced_dimension=regions.MatrixPartitioning.rows
        )
        self.output_keys_region = regions.KeyspacesRegion(
            output_keys, fields=[regions.KeyField({'cluster': 'cluster'})]
        )

        # Create the spike region if necessary
        if self.local_probes:
            self.spike_region = SpikeRegion(n_steps)
            self.probe_spikes = True
        else:
            self.spike_region = None
            self.probe_spikes = False

        # Create the regions list
        self.regions = [
            SystemRegion(self.ensemble.size_in,
                         size_out,
                         model.machine_timestep,
                         self.ensemble.neuron_type.tau_ref,
                         self.ensemble.neuron_type.tau_rc,
                         model.dt,
                         self.probe_spikes
                         ),
            self.bias_region,
            self.encoders_region,
            self.decoders_region,
            self.output_keys_region,
            self.input_filters,
            self.input_filter_routing,
            self.inhib_filters,
            self.inhib_filter_routing,
            self.gain_region,
            self.mod_filters,
            self.mod_filter_routing,
            self.pes_region,
            None,
            self.spike_region,
        ]

        # Partition the ensemble and get a list of vertices to load to the
        # machine.  We can expect to be DTCM or CPU bound, so the SDRAM bound
        # can be quite lax to allow for lots of data probing.
        # TODO: Include other DTCM usage
        # TODO: Include CPU usage constraint
        self.vertices = list()
        sdram_constraint = partition.Constraint(8*2**20)  # Max 8MiB
        dtcm_constraint = partition.Constraint(64*2**10, .75)  # 75% of 64KiB
        constraints = {
            sdram_constraint: lambda s: regions.utils.sizeof_regions(
                self.regions, s),
            dtcm_constraint: lambda s: regions.utils.sizeof_regions(
                self.regions, s),
        }
        for sl in partition.partition(slice(0, self.ensemble.n_neurons),
                                      constraints):
            resources = {
                Cores: 1,
                SDRAM: regions.utils.sizeof_regions(self.regions, sl),
            }
            vsl = VertexSlice(sl, get_application("ensemble"), resources)
            self.vertices.append(vsl)

        # Return the vertices and callback methods
        return netlistspec(self.vertices, self.load_to_machine,
                           after_simulation_function=self.after_simulation)

    def load_to_machine(self, netlist, controller):
        """Load the ensemble data into memory."""
        # For each slice
        self.spike_mem = dict()
        for vertex in self.vertices:
            # Layout the slice of SDRAM we have been given
            region_memory = regions.utils.create_app_ptr_and_region_files(
                netlist.vertices_memory[vertex], self.regions, vertex.slice)

            # Write in each region
            for region, mem in zip(self.regions, region_memory):
                if region is None:
                    pass
                elif region is self.output_keys_region:
                    self.output_keys_region.write_subregion_to_file(
                        mem, vertex.slice, cluster=vertex.cluster)
                elif region is self.spike_region and self.probe_spikes:
                    self.spike_mem[vertex] = mem
                else:
                    region.write_subregion_to_file(mem, vertex.slice)

    def before_simulation(self, netlist, controller, simulator, n_steps):
        """Load data for a specific number of steps to the machine."""
        # TODO When supported by executables
        raise NotImplementedError

    def after_simulation(self, netlist, simulator, n_steps):
        """Retrieve data from a simulation and ensure."""
        # If we have probed the spikes then retrieve the spike data and store
        # it in the simulator data.
        if self.probe_spikes:
            probed_spikes = np.zeros((n_steps, self.ensemble.n_neurons))

            for vertex in self.vertices:
                mem = self.spike_mem[vertex]
                mem.seek(0)

                spike_data = bitarray(endian="little")
                spike_data.frombytes(mem.read())
                n_neurons = vertex.slice.stop - vertex.slice.start

                bpf = self.spike_region.bytes_per_frame(vertex.slice)*8
                spikes = (spike_data[n*bpf:n*bpf + n_neurons] for n in
                          range(n_steps))

                probed_spikes[:, vertex.slice] = \
                    np.array([[1./simulator.dt if s else 0.0 for s in ss]
                              for ss in spikes])

            # Store the data associated with every probe, applying the sampling
            # and slicing specified for the probe.
            for p in self.local_probes:
                if p.sample_every is None:
                    sample_every = 1
                else:
                    sample_every = p.sample_every / simulator.dt

                if not isinstance(p.target, ObjView):
                    neuron_slice = slice(None)
                else:
                    neuron_slice = p.target.slice

                simulator.data[p] = probed_spikes[::sample_every, neuron_slice]


class SystemRegion(collections.namedtuple(
    "SystemRegion", "n_input_dimensions, n_output_dimensions, "
                    "machine_timestep, t_ref, t_rc, dt, probe_spikes")):
    """Region of memory describing the general parameters of a LIF ensemble."""

    def sizeof(self, vertex_slice=slice(None)):
        """Get the number of bytes necessary to represent this region of
        memory.
        """
        return 8 * 4  # 8 words

    sizeof_padded = sizeof

    def write_subregion_to_file(self, fp, vertex_slice):
        """Write the system region for a specific vertex slice to a file-like
        object.
        """
        n_neurons = vertex_slice.stop - vertex_slice.start
        data = struct.pack(
            "<8I",
            self.n_input_dimensions,
            self.n_output_dimensions,
            n_neurons,
            self.machine_timestep,
            int(self.t_ref // self.dt),
            tp.value_to_fix(self.dt / self.t_rc),
            (0x1 if self.probe_spikes else 0x0),
            1
        )
        fp.write(data)


class PESRegion(regions.Region):
    """Region representing parameters for PES learning rules.
    """
    # TODO Implement PES

    def sizeof(self, *args):
        return 4

    def write_subregion_to_file(self, fp, vertex_slice):
        # Write out a zero, indicating no PES data
        fp.write(b"\x00" * 4)


def get_decoders_and_keys(model, signals_connections):
    """Get a combined decoder matrix and a list of keys to use to transmit
    elements decoded using the decoders.
    """
    decoders = list()
    keys = list()

    # For each signal with a single connection we save the decoder and generate
    # appropriate keys
    for signal, connections in iteritems(signals_connections):
        assert len(connections) == 1
        decoder = model.params[connections[0]].decoders
        transform = model.params[connections[0]].transform

        decoder = np.dot(transform, decoder.T)
        decoders.append(decoder.T)

        for i in range(decoder.shape[0]):
            keys.append(signal.keyspace(index=i))

    # Stack the decoders
    if len(decoders) > 0:
        decoders = np.hstack(decoders)
    else:
        decoders = np.array([[]])
<<<<<<< HEAD
=======

    return decoders, keys


class SpikeRegion(regions.Region):
    """Region used to record spikes."""
    def __init__(self, n_steps):
        self.n_steps = n_steps

    def sizeof(self, vertex_slice):
        # Get the number of words per frame
        return self.bytes_per_frame(vertex_slice) * self.n_steps

    def bytes_per_frame(self, vertex_slice):
        n_neurons = vertex_slice.stop - vertex_slice.start
        words_per_frame = n_neurons//32 + (1 if n_neurons % 32 else 0)
        return 4 * words_per_frame
>>>>>>> 897eff03

    def write_subregion_to_file(self, *args, **kwargs):  # pragma: no cover
        pass  # Nothing to do<|MERGE_RESOLUTION|>--- conflicted
+++ resolved
@@ -292,8 +292,6 @@
         decoders = np.hstack(decoders)
     else:
         decoders = np.array([[]])
-<<<<<<< HEAD
-=======
 
     return decoders, keys
 
@@ -311,7 +309,6 @@
         n_neurons = vertex_slice.stop - vertex_slice.start
         words_per_frame = n_neurons//32 + (1 if n_neurons % 32 else 0)
         return 4 * words_per_frame
->>>>>>> 897eff03
 
     def write_subregion_to_file(self, *args, **kwargs):  # pragma: no cover
         pass  # Nothing to do